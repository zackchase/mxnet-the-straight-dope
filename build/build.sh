--- conflicted
+++ resolved
@@ -5,14 +5,9 @@
 set -e
 
 # prepare the env
-<<<<<<< HEAD
 conda env update -f build/build.yml -n build_sd_tutorials
 conda activate build_sd_tutorials
-=======
-conda env update -f build/build.yml
-conda activate build_gluon_tutorials
-conda list
->>>>>>> 09e8d947
+conda list --export
 
 make html
 
