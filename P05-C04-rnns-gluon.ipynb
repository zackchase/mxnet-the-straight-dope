{
 "cells": [
  {
   "cell_type": "markdown",
   "metadata": {},
   "source": [
    "# Recurrent Neural Networks with ``gluon``\n",
    "\n",
    "\n",
    "With gluon, now we can train the recurrent neural networks (RNNs) more neatly, such as the long short-term memory (LSTM) and the gated recurrent unit (GRU). To demonstrate the end-to-end RNN training and prediction pipeline, we take a classic problem in language modeling as a case study. Specifically, we will show how to predict the distribution of the next word given a sequence of previous words."
   ]
  },
  {
   "cell_type": "markdown",
   "metadata": {},
   "source": [
    "## Import packages\n",
    "\n",
    "To begin with, we need to make the following necessary imports."
   ]
  },
  {
   "cell_type": "code",
   "execution_count": 26,
   "metadata": {
    "collapsed": true
   },
   "outputs": [],
   "source": [
    "import math\n",
    "import os\n",
    "import time\n",
    "import numpy as np\n",
    "import mxnet as mx\n",
    "from mxnet import gluon, autograd\n",
    "from mxnet.gluon import nn, rnn"
   ]
  },
  {
   "cell_type": "markdown",
   "metadata": {},
   "source": [
    "## Define classes for indexing words of the input document\n",
    "\n",
    "In a language modeling problem, we define the following classes to facilitate the routine procedures for loading document data. In the following, the ``Dictionary`` class is for word indexing: words in the documents can be converted from the string format to the integer format. \n",
    "\n",
    "In this example, we use consecutive integers to index words of the input document."
   ]
  },
  {
   "cell_type": "code",
   "execution_count": 27,
   "metadata": {
    "collapsed": true
   },
   "outputs": [],
   "source": [
    "class Dictionary(object):\n",
    "    def __init__(self):\n",
    "        self.word2idx = {}\n",
    "        self.idx2word = []\n",
    "\n",
    "    def add_word(self, word):\n",
    "        if word not in self.word2idx:\n",
    "            self.idx2word.append(word)\n",
    "            self.word2idx[word] = len(self.idx2word) - 1\n",
    "        return self.word2idx[word]\n",
    "\n",
    "    def __len__(self):\n",
    "        return len(self.idx2word)"
   ]
  },
  {
   "cell_type": "markdown",
   "metadata": {},
   "source": [
    "The ``Dictionary`` class is used by the ``Corpus`` class to index the words of the input document."
   ]
  },
  {
   "cell_type": "code",
   "execution_count": 28,
   "metadata": {
    "collapsed": true
   },
   "outputs": [],
   "source": [
    "class Corpus(object):\n",
    "    def __init__(self, path):\n",
    "        self.dictionary = Dictionary()\n",
    "        self.train = self.tokenize(path + 'train.txt')\n",
    "        self.valid = self.tokenize(path + 'valid.txt')\n",
    "        self.test = self.tokenize(path + 'test.txt')\n",
    "\n",
    "    def tokenize(self, path):\n",
    "        \"\"\"Tokenizes a text file.\"\"\"\n",
    "        assert os.path.exists(path)\n",
    "        # Add words to the dictionary\n",
    "        with open(path, 'r') as f:\n",
    "            tokens = 0\n",
    "            for line in f:\n",
    "                words = line.split() + ['<eos>']\n",
    "                tokens += len(words)\n",
    "                for word in words:\n",
    "                    self.dictionary.add_word(word)\n",
    "\n",
    "        # Tokenize file content\n",
    "        with open(path, 'r') as f:\n",
    "            ids = np.zeros((tokens,), dtype='int32')\n",
    "            token = 0\n",
    "            for line in f:\n",
    "                words = line.split() + ['<eos>']\n",
    "                for word in words:\n",
    "                    ids[token] = self.dictionary.word2idx[word]\n",
    "                    token += 1\n",
    "\n",
    "        return mx.nd.array(ids, dtype='int32')"
   ]
  },
  {
   "cell_type": "markdown",
   "metadata": {},
   "source": [
    "## Provide an exposition of different RNN models with ``gluon``\n",
    "\n",
    "Based on the ``gluon.Block`` class, we can make different RNN models available with the following single ``RNNModel`` class. \n",
    "\n",
    "For code brevity, the following class constructor is able to demonstrate one type of RNN model called LSTM."
   ]
  },
  {
   "cell_type": "code",
   "execution_count": 29,
   "metadata": {
    "collapsed": true
   },
   "outputs": [],
   "source": [
    "class RNNModel(gluon.Block):\n",
    "    \"\"\"A model with an encoder, recurrent layer, and a decoder.\"\"\"\n",
    "\n",
    "    def __init__(self, mode, vocab_size, num_embed, num_hidden,\n",
    "                 num_layers, dropout=0.5, tie_weights=False, **kwargs):\n",
    "        super(RNNModel, self).__init__(**kwargs)\n",
    "        with self.name_scope():\n",
    "            self.drop = nn.Dropout(dropout)\n",
    "            self.encoder = nn.Embedding(vocab_size, num_embed,\n",
    "                                        weight_initializer = mx.init.Uniform(0.1))\n",
    "            if mode == 'rnn_relu':\n",
    "                self.rnn = rnn.RNN(num_hidden, 'relu', num_layers, dropout = dropout,\n",
    "                                   input_size=num_embed)\n",
    "            elif mode == 'rnn_tanh':\n",
    "                self.rnn = rnn.RNN(num_hidden, num_layers, dropout = dropout,\n",
    "                                   input_size = num_embed)\n",
    "            elif mode == 'lstm':\n",
    "                self.rnn = rnn.LSTM(num_hidden, num_layers, dropout = dropout,\n",
    "                                    input_size = num_embed)\n",
    "            elif mode == 'gru':\n",
    "                self.rnn = rnn.GRU(num_hidden, num_layers, dropout = dropout,\n",
    "                                   input_size = num_embed)\n",
    "            else:\n",
    "                raise ValueError(\"Invalid mode %s. Options are rnn_relu, \"\n",
    "                                 \"rnn_tanh, lstm, and gru\"% mode)\n",
    "\n",
    "            if tie_weights:\n",
    "                self.decoder = nn.Dense(vocab_size, in_units = num_hidden,\n",
    "                                        params = self.encoder.params)\n",
    "            else:\n",
    "                self.decoder = nn.Dense(vocab_size, in_units = num_hidden)\n",
    "\n",
    "            self.num_hidden = num_hidden\n",
    "\n",
    "    def forward(self, inputs, hidden):\n",
    "        emb = self.drop(self.encoder(inputs))\n",
    "        output, hidden = self.rnn(emb, hidden)\n",
    "        output = self.drop(output)\n",
    "        decoded = self.decoder(output.reshape((-1, self.num_hidden)))\n",
    "        return decoded, hidden\n",
    "\n",
    "    def begin_state(self, *args, **kwargs):\n",
    "        return self.rnn.begin_state(*args, **kwargs)"
   ]
  },
  {
   "cell_type": "markdown",
   "metadata": {},
   "source": [
    "We highlight that, with the ``gluon.rnn`` module an exposition of different RNN models can be neatly provided with the following code snippets being inserted before the line of \"``if tie_weights:``\" in the above code block.\n",
    "            \n",
    "            elif mode == 'rnn_relu':\n",
    "                self.rnn = rnn.RNN(num_hidden, 'relu', num_layers, dropout = dropout,\n",
    "                                   input_size=num_embed)\n",
    "            elif mode == 'rnn_tanh':\n",
    "                self.rnn = rnn.RNN(num_hidden, num_layers, dropout = dropout,\n",
    "                                   input_size = num_embed)\n",
    "            elif mode == 'gru':\n",
    "                self.rnn = rnn.GRU(num_hidden, num_layers, dropout = dropout,\n",
    "                                   input_size = num_embed)\n",
    "            else:\n",
    "                raise ValueError(\"Invalid mode %s. Options are rnn_relu, \"\n",
    "                                 \"rnn_tanh, lstm, and gru\"% mode)\n",
    "                                 \n",
    "Users can select their preferred RNN model or compare different RNN models by configuring the argument of the constructor of ``RNNModel``. We will show an example following the definition of the ``RNNModel`` class."
   ]
  },
  {
   "cell_type": "markdown",
   "metadata": {},
   "source": [
    "## Select an RNN model and configure parameters\n",
    "\n",
    "For demonstration purposes, we provide an arbitrary selection of the parameter values. In practice, some parameters should be more fine tuned based on the validation data set. \n",
    "\n",
    "For instance, to obtain a better performance, as reflected in a lower loss or perplexity, one can set ``args_epochs`` to a larger value.\n",
    "\n",
    "In this demostration, LSTM is the chosen type of RNN. For other RNN options, one can replace the ``'lstm'`` string to ``'gru'``, ``'rnn_relu'``, or ``'rnn_tanh'`` as provided by the aforementioned ``gluon.Block`` class."
   ]
  },
  {
   "cell_type": "code",
   "execution_count": 30,
   "metadata": {
    "collapsed": true
   },
   "outputs": [],
   "source": [
    "args_data = './data/nlp/ptb.'\n",
    "args_model = 'lstm'\n",
    "args_emsize = 100\n",
    "args_nhid = 100\n",
    "args_nlayers = 2\n",
    "args_lr = 1.0\n",
    "args_clip = 0.2\n",
    "args_epochs = 2\n",
    "args_batch_size = 32\n",
    "args_bptt = 35\n",
    "args_dropout = 0.2\n",
    "args_tied = 'store_true'\n",
    "args_cuda = 'store_true'\n",
    "args_log_interval = 100\n",
    "args_save = 'model.param'"
   ]
  },
  {
   "cell_type": "markdown",
   "metadata": {},
   "source": [
    "## Load data as batches\n",
    "\n",
    "We load the document data by leveraging the aforemetioned ``Corpus`` class. \n",
    "\n",
    "To speed up the subsequent data flow in the RNN model, we pre-process the loaded data as batches. This procedure is defined in the following ``batchify`` function."
   ]
  },
  {
   "cell_type": "code",
   "execution_count": 31,
   "metadata": {
    "collapsed": true
   },
   "outputs": [],
   "source": [
    "context = mx.cpu(0)\n",
    "corpus = Corpus(args_data)\n",
    "\n",
    "def batchify(data, batch_size):\n",
    "    \"\"\"Reshape data into (num_example, batch_size)\"\"\"\n",
    "    nbatch = data.shape[0] // batch_size\n",
    "    data = data[:nbatch * batch_size]\n",
    "    data = data.reshape((batch_size, nbatch)).T\n",
    "    return data\n",
    "\n",
    "train_data = batchify(corpus.train, args_batch_size).as_in_context(context)\n",
    "val_data = batchify(corpus.valid, args_batch_size).as_in_context(context)\n",
    "test_data = batchify(corpus.test, args_batch_size).as_in_context(context)"
   ]
  },
  {
   "cell_type": "markdown",
   "metadata": {},
   "source": [
    "## Build the model\n",
    "\n",
    "We go on to build the model, initialize model parameters, and configure the optimization algorithms for training the RNN model."
   ]
  },
  {
   "cell_type": "code",
   "execution_count": 32,
   "metadata": {
    "collapsed": true
   },
   "outputs": [],
   "source": [
    "ntokens = len(corpus.dictionary)\n",
    "model = RNNModel(args_model, ntokens, args_emsize, args_nhid,\n",
    "                       args_nlayers, args_dropout, args_tied)\n",
    "model.collect_params().initialize(mx.init.Xavier(), ctx=context)\n",
    "trainer = gluon.Trainer(model.collect_params(), 'sgd',\n",
    "                        {'learning_rate': args_lr, 'momentum': 0, 'wd': 0})\n",
    "loss = gluon.loss.SoftmaxCrossEntropyLoss()"
   ]
  },
  {
   "cell_type": "markdown",
   "metadata": {},
   "source": [
    "## Train the model and evaluate on validation and testing data sets\n",
    "\n",
    "Now we can define functions for training and evaluating the model. The following are two helper functions that will be used during model training and evaluation."
   ]
  },
  {
   "cell_type": "code",
   "execution_count": 33,
   "metadata": {},
   "outputs": [],
   "source": [
    "def get_batch(source, i):\n",
    "    seq_len = min(args_bptt, source.shape[0] - 1 - i)\n",
    "    data = source[i : i + seq_len]\n",
    "    target = source[i + 1 : i + 1 + seq_len]\n",
    "    return data, target.reshape((-1,))\n",
    "\n",
    "def detach(hidden):\n",
    "    if isinstance(hidden, (tuple, list)):\n",
    "        hidden = [i.detach() for i in hidden]\n",
    "    else:\n",
    "        hidden = hidden.detach()\n",
    "    return hidden"
   ]
  },
  {
   "cell_type": "markdown",
   "metadata": {},
   "source": [
    "The following is the function for model evaluation. It returns the loss of the model prediction. We will discuss the details of the loss measure shortly."
   ]
  },
  {
   "cell_type": "code",
   "execution_count": 34,
   "metadata": {
    "collapsed": true
   },
   "outputs": [],
   "source": [
    "def eval(data_source):\n",
    "    total_L = 0.0\n",
    "    ntotal = 0\n",
    "    hidden = model.begin_state(func = mx.nd.zeros, batch_size = args_batch_size, ctx=context)\n",
    "    for i in range(0, data_source.shape[0] - 1, args_bptt):\n",
    "        data, target = get_batch(data_source, i)\n",
    "        output, hidden = model(data, hidden)\n",
    "        L = loss(output, target)\n",
    "        total_L += mx.nd.sum(L).asscalar()\n",
    "        ntotal += L.size\n",
    "    return total_L / ntotal"
   ]
  },
  {
   "cell_type": "markdown",
   "metadata": {},
   "source": [
    "Now we are ready to define the function for training the model. We can monitor the model performance on the training, validation, and testing data sets over iterations."
   ]
  },
  {
   "cell_type": "code",
   "execution_count": 35,
   "metadata": {
    "collapsed": true
   },
   "outputs": [],
   "source": [
    "def train():\n",
    "    best_val = float(\"Inf\")\n",
    "    for epoch in range(args_epochs):\n",
    "        total_L = 0.0\n",
    "        start_time = time.time()\n",
    "        hidden = model.begin_state(func = mx.nd.zeros, batch_size = args_batch_size, ctx = context)\n",
    "        for ibatch, i in enumerate(range(0, train_data.shape[0] - 1, args_bptt)):\n",
    "            data, target = get_batch(train_data, i)\n",
    "            hidden = detach(hidden)\n",
    "            with autograd.record():\n",
    "                output, hidden = model(data, hidden)\n",
    "                L = loss(output, target)\n",
    "                L.backward()\n",
    "\n",
    "            grads = [i.grad(context) for i in model.collect_params().values()]\n",
    "            # Here gradient is for the whole batch.\n",
    "            # So we multiply max_norm by batch_size and bptt size to balance it.\n",
    "            gluon.utils.clip_global_norm(grads, args_clip * args_bptt * args_batch_size)\n",
    "\n",
    "            trainer.step(args_batch_size)\n",
    "            total_L += mx.nd.sum(L).asscalar()\n",
    "\n",
    "            if ibatch % args_log_interval == 0 and ibatch > 0:\n",
    "                cur_L = total_L / args_bptt / args_batch_size / args_log_interval\n",
    "                print('[Epoch %d Batch %d] loss %.2f, perplexity %.2f' % (\n",
    "                    epoch + 1, ibatch, cur_L, math.exp(cur_L)))\n",
    "                total_L = 0.0\n",
    "\n",
    "        val_L = eval(val_data)\n",
    "\n",
    "        print('[Epoch %d] time cost %.2fs, validation loss %.2f, validation perplexity %.2f' % (\n",
    "            epoch + 1, time.time() - start_time, val_L, math.exp(val_L)))\n",
    "\n",
    "        if val_L < best_val:\n",
    "            best_val = val_L\n",
    "            test_L = eval(test_data)\n",
    "            model.save_params(args_save)\n",
    "            print('test loss %.2f, test perplexity %.2f' % (test_L, math.exp(test_L)))\n",
    "        else:\n",
    "            args_lr = args_lr * 0.25\n",
    "            trainer._init_optimizer('sgd',\n",
    "                                    {'learning_rate': args_lr,\n",
    "                                     'momentum': 0,\n",
    "                                     'wd': 0})\n",
<<<<<<< HEAD
    "            model.collect_params().load(args_save, context)"
   ]
  },
  {
   "cell_type": "markdown",
   "metadata": {},
   "source": [
    "Recall that the RNN model training is based on maximization likelihood of observations. For evaluation purposes, we have used the following two measures:\n",
    "\n",
    "* Loss: the loss function is defined as the average negative log likelihood of the words under prediction: $$\\text{loss} = -\\frac{1}{N} \\sum_{i = 1}^N \\text{log} \\  p_{\\text{predicted}_i},  $$ where $N$ is the number of predictions and $p_{\\text{predicted}_i}$ the likelihood of observing the next word in the $i$-th prediction.\n",
    "\n",
    "* Perplexity: the average per-word perplexity is $\\text{exp}(\\text{loss})$.\n",
    "\n",
    "To orient the reader using concrete examples, let us illustrate the idea of the perplexity measure as follows.\n",
    "\n",
    "* Consider a perfect scenario where the prediction model always predicts the likelihood of the next word correctly. In this case, for every $i$ we have $p_{\\text{predicted}_i} = 1$. As a result, the perplexity of a perfect prediction model is always 1. \n",
    "\n",
    "* Consider a baseline scenario where the prediction model always predicts the likehihood of the next word randomly at uniform among the given word set $W$. In this case, for every $i$ we have $p_{\\text{predicted}_i} = 1 / |W|$. As a result, the perplexity of a uniformly random prediction model is always $|W|$. \n",
    "\n",
    "Therefore, a perplexity value is always between $1$ and $|W|$. A model with a lower perplexity that is closer to 1 is generally more accurate in prediction.\n",
=======
    "            model.load_params(args_save, context)\n",
>>>>>>> 689d5b96
    "\n",
    "Now we are ready to train the model and evaluate the model performance on validation and testing data sets. "
   ]
  },
  {
   "cell_type": "code",
   "execution_count": 36,
   "metadata": {},
   "outputs": [
    {
     "name": "stdout",
     "output_type": "stream",
     "text": [
      "[Epoch 1 Batch 100] loss 7.17, perplexity 1297.15\n",
      "[Epoch 1 Batch 200] loss 6.50, perplexity 662.86\n",
      "[Epoch 1 Batch 300] loss 6.26, perplexity 522.25\n",
      "[Epoch 1 Batch 400] loss 5.99, perplexity 400.63\n",
      "[Epoch 1 Batch 500] loss 5.86, perplexity 350.72\n",
      "[Epoch 1 Batch 600] loss 5.67, perplexity 290.84\n",
      "[Epoch 1 Batch 700] loss 5.63, perplexity 279.06\n",
      "[Epoch 1 Batch 800] loss 5.61, perplexity 273.15\n",
      "[Epoch 1] time cost 511.25s, validation loss 5.45, validation perplexity 233.22\n",
      "test loss 5.43, test perplexity 227.98\n",
      "[Epoch 2 Batch 100] loss 5.57, perplexity 263.54\n",
      "[Epoch 2 Batch 200] loss 5.42, perplexity 226.66\n",
      "[Epoch 2 Batch 300] loss 5.45, perplexity 233.77\n",
      "[Epoch 2 Batch 400] loss 5.36, perplexity 211.79\n",
      "[Epoch 2 Batch 500] loss 5.33, perplexity 206.62\n",
      "[Epoch 2 Batch 600] loss 5.22, perplexity 184.71\n",
      "[Epoch 2 Batch 700] loss 5.26, perplexity 193.35\n",
      "[Epoch 2 Batch 800] loss 5.30, perplexity 199.69\n",
      "[Epoch 2] time cost 1518.39s, validation loss 5.16, validation perplexity 174.08\n",
      "test loss 5.13, test perplexity 169.12\n",
      "Best test loss 5.13, test perplexity 169.12\n"
     ]
    }
   ],
   "source": [
    "train()\n",
    "model.load_params(args_save, context)\n",
    "test_L = eval(test_data)\n",
    "print('Best test loss %.2f, test perplexity %.2f'%(test_L, math.exp(test_L)))"
   ]
  }
 ],
 "metadata": {
  "kernelspec": {
   "display_name": "Python 3",
   "language": "python",
   "name": "python3"
  },
  "language_info": {
   "codemirror_mode": {
    "name": "ipython",
    "version": 3
   },
   "file_extension": ".py",
   "mimetype": "text/x-python",
   "name": "python",
   "nbconvert_exporter": "python",
   "pygments_lexer": "ipython3",
   "version": "3.6.2"
  }
 },
 "nbformat": 4,
 "nbformat_minor": 2
}<|MERGE_RESOLUTION|>--- conflicted
+++ resolved
@@ -417,7 +417,6 @@
     "                                    {'learning_rate': args_lr,\n",
     "                                     'momentum': 0,\n",
     "                                     'wd': 0})\n",
-<<<<<<< HEAD
     "            model.collect_params().load(args_save, context)"
    ]
   },
@@ -438,9 +437,6 @@
     "* Consider a baseline scenario where the prediction model always predicts the likehihood of the next word randomly at uniform among the given word set $W$. In this case, for every $i$ we have $p_{\\text{predicted}_i} = 1 / |W|$. As a result, the perplexity of a uniformly random prediction model is always $|W|$. \n",
     "\n",
     "Therefore, a perplexity value is always between $1$ and $|W|$. A model with a lower perplexity that is closer to 1 is generally more accurate in prediction.\n",
-=======
-    "            model.load_params(args_save, context)\n",
->>>>>>> 689d5b96
     "\n",
     "Now we are ready to train the model and evaluate the model performance on validation and testing data sets. "
    ]
