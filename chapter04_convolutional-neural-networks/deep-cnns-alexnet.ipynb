--- conflicted
+++ resolved
@@ -24,11 +24,7 @@
     "could get state-of-the-art results on the task of recognizing hand-written digits. \n",
     "These groundbreaking results put CNNs on the map.\n",
     "\n",
-<<<<<<< HEAD
     "However, in the intervening years, neural networks were superseded by numerous other methods.\n",
-=======
-    "However, in the intervening years, neural networks were superseded by a numerous other methods.\n",
->>>>>>> 2937c637
     "Neural networks were considered slow to train, \n",
     "and there wasn't wide consensus on whether it was possible \n",
     "to train very deep neural networks from a random initialization of the weights. \n",
@@ -78,11 +74,7 @@
     "In fact, engineering a new set of feature functions, improving results, and writing up the method was a prominent genre of paper.\n",
     "\n",
     "Another group of researchers had other plans. They believed that features themselves ought to be learned. \n",
-<<<<<<< HEAD
     "Moreover they believed that to be reasonably complex, the features ought to be hierarchically composed.\n",
-=======
-    "Moreover they believed that to be reasonable complex, the features ought to be hierarchically composed.\n",
->>>>>>> 2937c637
     "These researchers, including Yann LeCun, Geoff Hinton, Yoshua Bengio, Andrew Ng, Shun-ichi Amari, and Juergen Schmidhuber believed that by jointly training many layers of a neural network, they might come to learn hierarchical representations of data. \n",
     "In the case of an image, the lowest layers might come to detect edges, colors, and textures. \n",
     "\n",
@@ -100,11 +92,7 @@
    "source": [
     "## Missing ingredient 1: data \n",
     "\n",
-<<<<<<< HEAD
-    "Despite the sustained interest of a committed group of researchers in learning deep representations of visual data, for a long time these ambitions were frustrated. The failures to make progress owed to a few factors. First, while this wasn't yet known, supervised deep models with many representation require large amounts of labeled training data in order to outperform classical approaches. However, given the limited storage capacity of computers and the comparatively tighter research budgets in the 1990s and prior, most research relied on tiny datasets. For example, most credible research papers relied on a small set of corpora hosted by UCI, many of which contained hundreds or a few thousand images.\n",
-=======
-    "Despite the sustained interest of a committed group of researchers in learning deep representations of visual data, for a long time these ambitions were frustrated. The failures to make progress owed to a few factors. First, while this wasn't yet known, supervised deep models with many representation require large amounts of labeled training data in order to out perform classical approaches. However, given the limited storage capacity of computers and the comparatively tighter research budgets in the 1990s and prior, most research relied on tiny datasets. For example, many credible research papers relied on a small set of corpora hosted by UCI, many of which contained hundreds or a few thousand images.\n",
->>>>>>> 2937c637
+    "Despite the sustained interest of a committed group of researchers in learning deep representations of visual data, for a long time these ambitions were frustrated. The failures to make progress owed to a few factors. First, while this wasn't yet known, supervised deep models with many representation require large amounts of labeled training data in order to outperform classical approaches. However, given the limited storage capacity of computers and the comparatively tighter research budgets in the 1990s and prior, most research relied on tiny datasets. For example, many credible research papers relied on a small set of corpora hosted by UCI, many of which contained hundreds or a few thousand images.\n",
     "\n",
     "This changed in a big way when Fei-Fei Li presented the ImageNet database in 2009. The ImageNet dataset dwarfed all previous research datasets. It contained one million images: one thousand each from one thousand distinct classes. \n",
     "\n",
@@ -125,11 +113,7 @@
     "\n",
     "To provide some intuition, consider the cores of a modern microprocessor. Each of the cores is quite powerful, running at a high clock frequency, it has quite advanced and large caches (up to several MB of L3). Each core is very good at executing a very wide range of code, with branch predictors, a deep pipeline and lots of other things that make it great at executing regular programs. This apparent strength, however, is also its Achilles' heel: general purpose cores are very expensive to build. They require lots of chip area, a sophisticated support structure (memory interfaces, caching logic between cores, high speed interconnects, etc.), and they're comparatively bad at any single task. Modern laptops have up to 4 cores, and even high end servers rarely exceed 64 cores, simply because it is not cost effective. \n",
     "\n",
-<<<<<<< HEAD
     "Compare that with GPUs. They consist of 100-1000 small processing elements (the details differ somewhat betwen NVIDIA, ATI, ARM and other chip vendors), often grouped into larger groups (NVIDIA calls them warps). While each core is relatively weak, running at sub-1GHz clock frequency, it is the total number of such cores that makes GPUs orders of magnitude faster than CPUs. For instance, NVIDIA's latest Volta generation offers up to 120 TFlops per chip for specialized instructions (and up to 24 TFlops for more general purpose ones), while floating point performance of CPUs has not exceeded 1 TFlop to date. The reason for why this is possible is actually quite simple: firstly, power consumption tends to grow *quadratically* with clock frequency. Hence, for the power budget of a CPU core that runs 4x faster (a typical number) you can use 16 GPU cores at 1/4 the speed, which yields 16 x 1/4 = 4x the performance. Furthermore GPU cores are much simpler (in fact, for a long time they weren't even *able* to execute general purpose code), which makes them more energy efficient. Lastly, many operations in deep learning require high memory bandwidth. Again, GPUs shine here with buses that are at least 10x as wide as many CPUs. \n",
-=======
-    "Compare that with GPUs. They consist of 100-1000 small processing elements (the details differ somewhat between NVIDIA, ATI, ARM and other chip vendors), often grouped into larger groups (NVIDIA calls them warps). While each of them is relatively weak, running at sub-1GHz clock frequency, it is the total number of such cores that makes them orders of magnitude faster than CPUs. For instance, NVIDIA's latest Volta generation offers up to 120 TFlops per chip for specialized instructions (and up to 24 TFlops for more general purpose ones), while floating point performance of CPUs has not exceeded 1 TFlop to date. The reason for why this is possible is actually quite simple: firstly, power consumption tends to grow *quadratically* with clock frequency. Hence, for the power budget of a CPU core that runs 4x faster (a typical number) you can use 16 GPU cores at 1/4 the speed, which yields 16 x 1/4 = 4x the performance. Furthermore GPU cores are much simpler (in fact, for a long time they weren't even *able* to execute general purpose code), which makes them more energy efficient. Lastly, many operations in deep learning require high memory bandwidth. Again, GPUs shine here with buses that are at least 10x as wide as many CPUs. \n",
->>>>>>> 2937c637
     "\n",
     "Back to 2012. A major breakthrough came when Alex Krizhevsky and Ilya Sutskever \n",
     "implemented a deep convolutional neural network that could run on GPU hardware. They realized that \n",
@@ -148,11 +132,7 @@
     "Khrizhevsky, Sutskever and Hinton won the ImageNet challenge on image recognition by a wide margin.\n",
     "Their model, [introduced in this paper](https://papers.nips.cc/paper/4824-imagenet-classification-with-deep-convolutional-neural-networks.pdf), is *very* similar to the LeNet architecture from 1995. \n",
     "\n",
-<<<<<<< HEAD
-    "In the rest of the chapter we're going to implement a similar model to the one designed then. Due to memory constraints on the GPU they did some wacky things to make the model fit. For example, they designed a dual-stream architecture in which half of the nodes live on each GPU. The two streams, and thus the two GPUs only communicate at certain layers. This limits the amount of overhead for keeping the two GPUs in sync with each other. Fortunately, distributed deep learning has advanced a long way in the last few years, so we won't be needing those features (except for very unusual architectures). In later sections, we'll go into greater depth on how you can speed up your networks by training on many GPUs (in AWS you can get up to 16 on a single machine with 12GB each), and how you can train on many machine simultaneously. As usual, we'll start by importing the same dependencies as in the past gluon tutorials:"
-=======
-    "In the rest of the chapter we're going to implement a similar model to the one designed by them. Due to memory constraints on the GPU they did some wacky things to make the model fit. For example, they designed a dual-stream architecture in which half of the nodes live on each GPU. The two streams, and thus the two GPUs only communicate at certain layers. This limits the amount of overhead for keeping the two GPUs in sync with each other. Fortunately, distributed deep learning has advanced a long way in the last few years, so we won't be needing those features (unless for very unusual architectures). In later sections, we'll go into greater depth on how you can speed up your networks by training on many GPUs (in AWS you can get up to 16 on a single machine with 12GB each), and how you can train on many machines simultaneously. As usual, we'll start by importing the same dependencies as in the past gluon tutorials:"
->>>>>>> 2937c637
+    "In the rest of the chapter we're going to implement a similar model to the one designed by them. Due to memory constraints on the GPU they did some wacky things to make the model fit. For example, they designed a dual-stream architecture in which half of the nodes live on each GPU. The two streams, and thus the two GPUs only communicate at certain layers. This limits the amount of overhead for keeping the two GPUs in sync with each other. Fortunately, distributed deep learning has advanced a long way in the last few years, so we won't be needing those features (except for very unusual architectures). In later sections, we'll go into greater depth on how you can speed up your networks by training on many GPUs (in AWS you can get up to 16 on a single machine with 12GB each), and how you can train on many machine simultaneously. As usual, we'll start by importing the same dependencies as in the past gluon tutorials:"
    ]
   },
   {
