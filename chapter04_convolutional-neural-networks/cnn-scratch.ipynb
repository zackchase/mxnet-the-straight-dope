--- conflicted
+++ resolved
@@ -64,11 +64,7 @@
     "![](http://cs231n.github.io/assets/cnn/depthcol.jpeg)\n",
     "(Image credit: Stanford cs231n http://cs231n.github.io/assets/cnn/depthcol.jpeg)\n",
     "\n",
-<<<<<<< HEAD
     "In short, there are two new concepts you need to grok here. First, we'll be introducting *convolutional* layers. Second, we'll be interleaving them with *pooling* layers. "
-=======
-    "In short, there are two new concepts you need to grep here. First, we'll be introducing *convolutional* layers. Second, we'll be interleaving them with *pooling* layers. "
->>>>>>> 2937c637
    ]
   },
   {
@@ -409,11 +405,7 @@
    "source": [
     "## Conclusion\n",
     "\n",
-<<<<<<< HEAD
     "Contained in this example are nearly all the important ideas you'll need to start attacking problems in computer vision. While state-of-the-art vision systems incorporate a few more bells and whistles, they're all built on this foundation. Believe it or not, if you knew just the content in this tutorial 5 years ago, you could probably have sold a startup to a Fortune 500 company for millions of dollars. Fortunately (or unfortunately?), the world has gotten marginally more sophisticated, so we'll have to come up with some more sophisticated tutorials to follow."
-=======
-    "Contained in this example are nearly all the important ideas you'll need to start attacking problems in computer vision. While state of the art vision systems incorporate a few more bells and whistles, they're all built on this foundation. Believe it or not, if you knew just the content in this tutorial 5 years ago, you could probably have sold a startup to a Fortune 500 company for millions of dollars. Fortunately (or unfortunately?), the world has gotten marginally more sophisticated, so we'll have to come up with some more sophisticated tutorials to follow."
->>>>>>> 2937c637
    ]
   },
   {
