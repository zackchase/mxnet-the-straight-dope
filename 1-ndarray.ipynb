{
 "cells": [
  {
   "cell_type": "markdown",
   "metadata": {
    "collapsed": true
   },
   "source": [
    "# Manipulate data the MXNet way with NDArray\n",
    "\n",
    "MXNet's NDArray provides a data structure similar to NumPy's multi-dimensional array, adding some key capabilities. First, NDArrays support asynchronous computation on CPU, GPU, and distributed cloud architectures. Second, they provide support for automatic differentiation. These properties make it an ideal library for machine learning both for research projects and production systems.\n",
    "\n",
    "\n",
    "## Getting started\n",
    "\n",
    "First, let's import ``mxnet`` and (for convenience) ``mxnet.ndarray``, the only dependencies we'll need in this tutorial."
   ]
  },
  {
   "cell_type": "code",
   "execution_count": 2,
   "metadata": {
    "collapsed": true
   },
   "outputs": [],
   "source": [
    "import mxnet as mx\n",
    "import mxnet.ndarray as nd"
   ]
  },
  {
   "cell_type": "markdown",
   "metadata": {},
   "source": [
    "Next, let's see how to create an NDArray, without initializing values. Speficially we'll create a 2D array (also called a *matrix*) with 6 rows and 4 columns."
   ]
  },
  {
   "cell_type": "code",
<<<<<<< HEAD
   "execution_count": 3,
=======
   "execution_count": 24,
>>>>>>> 2defa84a
   "metadata": {},
   "outputs": [
    {
     "name": "stdout",
     "output_type": "stream",
     "text": [
<<<<<<< HEAD
      "[[  3.52694761e-37   4.56991455e-41   5.47407716e-37   0.00000000e+00]\n",
      " [ -2.27570357e-17   4.56977442e-41   8.40779079e-45   4.56977442e-41]\n",
      " [  1.42932443e-43   1.26116862e-44   1.51340234e-43   1.41531145e-43]\n",
      " [  1.68155816e-44   1.55544130e-43   6.86636248e-44   2.10194770e-44]\n",
      " [  5.76533918e-37   0.00000000e+00   2.52233724e-44   4.56991455e-41]\n",
      " [  1.38728548e-43   2.94272678e-44   1.55544130e-43   1.59748025e-43]]\n",
=======
      "[[  0.00000000e+00  -0.00000000e+00  -1.12447217e-19  -2.85864887e-42]\n",
      " [  8.40779079e-45   0.00000000e+00   0.00000000e+00   0.00000000e+00]\n",
      " [  0.00000000e+00   4.57523949e-41   1.87544948e+28   1.03964458e-05]\n",
      " [  3.25370380e+21   1.04132675e-11   3.36446871e+21   4.22486810e-05]\n",
      " [  6.70030531e-10   7.98834428e+20   1.03939814e+21   3.41820942e-06]\n",
      " [  4.16550197e-11   7.14495034e+31   4.14181787e-41   5.51012977e-40]]\n",
>>>>>>> 2defa84a
      "<NDArray 6x4 @cpu(0)>\n"
     ]
    }
   ],
   "source": [
    "x = nd.empty(shape=(6,4))\n",
    "print(x)"
   ]
  },
  {
   "cell_type": "markdown",
   "metadata": {},
   "source": [
<<<<<<< HEAD
    "We can also create a 6x4 matrix, initialized with values drawn from a standard normal distribution."
=======
    "Often we'll want create arrays whose values are sampled randomly. This is especially common when we intend to use the array as a parameter in a neural network. In this snipped, we initialize with values drawn from a standard normal distribution."
>>>>>>> 2defa84a
   ]
  },
  {
   "cell_type": "code",
<<<<<<< HEAD
   "execution_count": 4,
=======
   "execution_count": 25,
>>>>>>> 2defa84a
   "metadata": {},
   "outputs": [
    {
     "name": "stdout",
     "output_type": "stream",
     "text": [
<<<<<<< HEAD
      "[[ 2.21220636  1.16307867  0.7740038   0.48380461]\n",
      " [ 1.04344046  0.29956347  1.18392551  0.15302546]\n",
      " [ 1.89171135 -1.16881478 -1.23474145  1.55807114]\n",
      " [-1.771029   -0.54594457 -0.45138445 -2.35562968]\n",
      " [ 0.57938355  0.54144019 -1.85608196  2.67850661]\n",
      " [-1.9768796   1.25463438 -0.20801921 -0.54877394]]\n",
=======
      "[[-1.57344317  1.26625562 -0.14007865  0.89506418]\n",
      " [ 0.29670078 -0.60159451  1.31119514  1.20405591]\n",
      " [ 0.5035904  -0.9712193  -1.18944502 -0.58256227]\n",
      " [-0.55021369  0.37170771 -1.59187555  0.93000722]\n",
      " [-1.10819459 -1.42257547  0.07872018 -0.51761991]\n",
      " [-0.91856349  2.00883245 -0.74571455  0.2863085 ]]\n",
>>>>>>> 2defa84a
      "<NDArray 6x4 @cpu(0)>\n"
     ]
    }
   ],
   "source": [
    "x = nd.random_normal(shape=(6,4))\n",
    "print(x)"
   ]
  },
  {
   "cell_type": "markdown",
   "metadata": {},
   "source": [
    "As in NumPy, the dimensions of each NDArray are accessible via the ``.shape`` attribute."
   ]
  },
  {
   "cell_type": "code",
<<<<<<< HEAD
   "execution_count": 5,
=======
   "execution_count": 26,
>>>>>>> 2defa84a
   "metadata": {},
   "outputs": [
    {
     "name": "stdout",
     "output_type": "stream",
     "text": [
      "(6, 4)\n"
     ]
    }
   ],
   "source": [
    "print(x.shape)"
   ]
  },
  {
   "cell_type": "markdown",
   "metadata": {},
   "source": [
    "We can also query its size, which is equal to the product of the components of the shape. Together with the precision of the stored values, this tells us how much memory the array occupies."
   ]
  },
  {
   "cell_type": "code",
   "execution_count": 6,
   "metadata": {},
   "outputs": [
    {
     "name": "stdout",
     "output_type": "stream",
     "text": [
      "24\n"
     ]
    }
   ],
   "source": [
    "print(x.size)"
   ]
  },
  {
   "cell_type": "markdown",
   "metadata": {},
   "source": [
    "## Operations\n",
    "\n",
    "NDarray supports a large number of standard mathematical operations. "
   ]
  },
  {
   "cell_type": "code",
<<<<<<< HEAD
   "execution_count": 7,
=======
   "execution_count": 27,
>>>>>>> 2defa84a
   "metadata": {},
   "outputs": [
    {
     "name": "stdout",
     "output_type": "stream",
     "text": [
<<<<<<< HEAD
      "[[ 2.45662808  0.4820143   0.73684311  0.34848878]\n",
      " [ 0.55569053  0.67679477  1.16130829  0.56318992]\n",
      " [ 2.46632552 -0.59754658  0.23138475 -1.19989157]\n",
      " [-1.08473861  0.53033543 -0.09642342 -2.96976233]\n",
      " [ 1.65255308  2.37220502 -1.73590732  1.53170013]\n",
      " [-2.94798994  1.30847239 -0.98371583 -3.05625463]]\n",
=======
      "[[-2.78152943  1.82671511  1.67394257  1.86482394]\n",
      " [-1.22604227 -1.13013196 -1.20404983 -0.68503404]\n",
      " [-0.85134214 -0.31642807 -2.14692903 -1.03737545]\n",
      " [-1.27506936  0.69681579 -0.47991192 -0.37022686]\n",
      " [-1.58646703 -1.05464101 -1.09522903  0.93580633]\n",
      " [-1.7107482   2.25037408  0.18638974  0.76528859]]\n",
>>>>>>> 2defa84a
      "<NDArray 6x4 @cpu(0)>\n"
     ]
    }
   ],
   "source": [
    "y = nd.random_normal(shape=(6,4))\n",
    "c = x + y\n",
    "print(c)"
   ]
  },
  {
   "cell_type": "markdown",
   "metadata": {},
   "source": [
    "## In-place operations\n",
    "\n",
    "In the previous example, we allocated new memory for the sum ``x+y`` and assigned a reference to the variable ``c``. To make better use of memory, we often prefer to perform operations in place, reusing already allocated memory. \n",
    "\n",
    "In MXNet, we can specify where to write the results of operations by assigning them with slice notation, e.g., ``result[:] = ...``."
   ]
  },
  {
   "cell_type": "code",
<<<<<<< HEAD
   "execution_count": 8,
=======
   "execution_count": 28,
>>>>>>> 2defa84a
   "metadata": {},
   "outputs": [
    {
     "name": "stdout",
     "output_type": "stream",
     "text": [
<<<<<<< HEAD
      "[[ 2.45662808  0.4820143   0.73684311  0.34848878]\n",
      " [ 0.55569053  0.67679477  1.16130829  0.56318992]\n",
      " [ 2.46632552 -0.59754658  0.23138475 -1.19989157]\n",
      " [-1.08473861  0.53033543 -0.09642342 -2.96976233]\n",
      " [ 1.65255308  2.37220502 -1.73590732  1.53170013]\n",
      " [-2.94798994  1.30847239 -0.98371583 -3.05625463]]\n",
=======
      "[[-2.78152943  1.82671511  1.67394257  1.86482394]\n",
      " [-1.22604227 -1.13013196 -1.20404983 -0.68503404]\n",
      " [-0.85134214 -0.31642807 -2.14692903 -1.03737545]\n",
      " [-1.27506936  0.69681579 -0.47991192 -0.37022686]\n",
      " [-1.58646703 -1.05464101 -1.09522903  0.93580633]\n",
      " [-1.7107482   2.25037408  0.18638974  0.76528859]]\n",
>>>>>>> 2defa84a
      "<NDArray 6x4 @cpu(0)>\n"
     ]
    }
   ],
   "source": [
    "result = nd.zeros(shape=(6,4))\n",
    "result[:] = x+y\n",
    "print(result)"
   ]
  },
  {
   "cell_type": "markdown",
   "metadata": {},
   "source": [
    "If we're not planning to re-use ``x``, then we can assign the result to ``x`` itself."
   ]
  },
  {
   "cell_type": "code",
   "execution_count": null,
   "metadata": {
    "collapsed": true
   },
   "outputs": [],
   "source": [
    "x[:] = x + y"
   ]
  },
  {
   "cell_type": "markdown",
   "metadata": {},
   "source": [
    "But be careful! This is **NOT** the same as ``x = x + y``. If we don't use slice notation then we allocate new memory and assign a reference to the new data to the variable ``x``."
   ]
  },
  {
   "cell_type": "markdown",
   "metadata": {},
   "source": [
    "## Slicing\n",
    "\n",
<<<<<<< HEAD
    "MXNet NDArrays currently support slicing along the first (0th) axis only. To use arbitrary slicing patterns, you can convert NDArrays to numpy arrays and back.\n",
    "#### comment \n",
    "*why saying it just supports slicing along the first axix while we can use \"nd.slice_axis(result,axis=1, begin=0, end=2)\", maybe I did not get your point here.*"
=======
    "MXNet NDArrays support slicing in all the ridiculous ways you might imagine accessing your data. Here's an example of reading the second and third rows from ``x``."
>>>>>>> 2defa84a
   ]
  },
  {
   "cell_type": "code",
<<<<<<< HEAD
   "execution_count": 9,
=======
   "execution_count": 30,
>>>>>>> 2defa84a
   "metadata": {},
   "outputs": [
    {
     "data": {
      "text/plain": [
<<<<<<< HEAD
       "[[ 2.46632552 -0.59754658  0.23138475 -1.19989157]\n",
       " [-1.08473861  0.53033543 -0.09642342 -2.96976233]]\n",
       "<NDArray 2x4 @cpu(0)>"
      ]
     },
     "execution_count": 9,
=======
       "[[-0.85134214 -0.31642807 -2.14692903 -1.03737545]\n",
       " [-1.27506936  0.69681579 -0.47991192 -0.37022686]]\n",
       "<NDArray 2x4 @cpu(0)>"
      ]
     },
     "execution_count": 30,
>>>>>>> 2defa84a
     "metadata": {},
     "output_type": "execute_result"
    }
   ],
   "source": [
    "x[2:4]"
   ]
  },
  {
   "cell_type": "code",
   "execution_count": null,
   "metadata": {
    "collapsed": true
   },
   "outputs": [],
   "source": [
    "Now let's try whiting to a specific element."
   ]
  },
  {
   "cell_type": "code",
   "execution_count": 43,
   "metadata": {},
   "outputs": [
    {
     "name": "stdout",
     "output_type": "stream",
     "text": [
      "[ -0.55021369   5.           9.          12.34566975]\n",
      "<NDArray 4 @cpu(0)>\n"
     ]
    }
   ],
   "source": [
    "x[3,2] = 9.0\n",
    "print(x[3])"
   ]
  },
  {
   "cell_type": "markdown",
   "metadata": {},
   "source": [
    "## Weird multi-dimensional slicing\n",
    "\n",
    "We can even write to arbitrary ranges along each of the axes."
   ]
  },
  {
   "cell_type": "code",
   "execution_count": 44,
   "metadata": {},
   "outputs": [
    {
     "name": "stdout",
     "output_type": "stream",
     "text": [
      "[[ -1.57344317   1.26625562  -0.14007865   0.89506418]\n",
      " [  0.29670078  -0.60159451   1.31119514   1.20405591]\n",
      " [  0.5035904    5.           5.          -0.58256227]\n",
      " [ -0.55021369   5.           5.          12.34566975]\n",
      " [ -1.10819459  -1.42257547   0.07872018  -0.51761991]\n",
      " [ -0.91856349   2.00883245  -0.74571455   0.2863085 ]]\n",
      "<NDArray 6x4 @cpu(0)>\n"
     ]
    }
   ],
   "source": [
    "x[2:4,1:3] = 5.0\n",
    "print(x)"
   ]
  },
  {
   "cell_type": "markdown",
   "metadata": {},
   "source": [
    "## Converting from MXNet NDArray to NumPy \n",
    "\n",
    "Converting MXNet NDArrays to and from NumPy is easy. Note that, unlike in PyTorch, the converted arrays do not share memory."
   ]
  },
  {
   "cell_type": "code",
   "execution_count": 10,
   "metadata": {},
   "outputs": [
    {
     "name": "stdout",
     "output_type": "stream",
     "text": [
      "[ 1.  1.  1.  1.  1.]\n",
      "<NDArray 5 @cpu(0)>\n"
     ]
    }
   ],
   "source": [
    "a = nd.ones(shape=(5))\n",
    "print(a)"
   ]
  },
  {
   "cell_type": "code",
   "execution_count": 11,
   "metadata": {},
   "outputs": [
    {
     "name": "stdout",
     "output_type": "stream",
     "text": [
      "[ 1.  1.  1.  1.  1.]\n"
     ]
    }
   ],
   "source": [
    "b = a.asnumpy()\n",
    "print(b)"
   ]
  },
  {
   "cell_type": "code",
   "execution_count": 12,
   "metadata": {},
   "outputs": [
    {
     "name": "stdout",
     "output_type": "stream",
     "text": [
      "[ 2.  1.  1.  1.  1.]\n",
      "[ 1.  1.  1.  1.  1.]\n",
      "<NDArray 5 @cpu(0)>\n"
     ]
    }
   ],
   "source": [
    "b[0] = 2\n",
    "print(b)\n",
    "print(a)"
   ]
  },
  {
   "cell_type": "markdown",
   "metadata": {},
   "source": [
    "## Converting from NumPy Array to MXNet NDArray\n",
    "\n",
    "Constructing an MXNet NDarray from a NumPy Array is straightforward."
   ]
  },
  {
   "cell_type": "code",
   "execution_count": 13,
   "metadata": {},
   "outputs": [
    {
     "name": "stdout",
     "output_type": "stream",
     "text": [
      "[ 2.  1.  1.  1.  1.]\n",
      "<NDArray 5 @cpu(0)>\n"
     ]
    }
   ],
   "source": [
    "c = nd.array(b)\n",
    "print(c)"
   ]
  },
  {
   "cell_type": "markdown",
   "metadata": {},
   "source": [
    "## Managing context\n",
    "\n",
    "In MXNet, every array has a context. One context could be the CPU. Other contexts might be various GPUs. Things can get even hairier when we deploy jobs across multiple servers. By assigning arrays to contexts intelligently, we can minimize the time spent transferring data between devices. For example, when training neural networks on a server with a GPU, we typically prefer for the model's parameters to live on the GPU. \n"
   ]
  },
  {
   "cell_type": "code",
   "execution_count": 22,
   "metadata": {},
   "outputs": [],
   "source": [
    "d = nd.array(b, mx.cpu()) # or .gpu() for GPU allocation."
   ]
  },
  {
   "cell_type": "markdown",
   "metadata": {},
   "source": [
    "Given an NDArray on a given context, we can copy it to another context by using the ``copyto()`` method."
   ]
  },
  {
   "cell_type": "code",
<<<<<<< HEAD
   "execution_count": 23,
=======
   "execution_count": 45,
>>>>>>> 2defa84a
   "metadata": {},
   "outputs": [
    {
     "name": "stdout",
     "output_type": "stream",
     "text": [
      "[ 2.  1.  1.  1.  1.]\n",
      "<NDArray 5 @cpu(1)>\n"
     ]
    }
   ],
   "source": [
    "e = d.copyto(mx.cpu(1)) # or copy to a GPU if any exists.\n",
    "print(e)"
   ]
  },
  {
   "cell_type": "markdown",
   "metadata": {},
   "source": [
    "## Watch out!\n",
    "\n",
    "Imagine that your variable ``d`` already lives on your second GPU (``mx.gpu(1)``). What happens if we call ``d.copyto(mx.gpu(1))``? It will make a copy and allocate new memory, even though that variable already lives on the desired device! \n",
    "\n",
    "Often, we only want to make a copy if the variable *currently* lives in the wrong context. In these cases, we can call ``as_in_context()``. If the variable is already on ``mx.gpu(1)`` then this is a no-op."
   ]
  },
  {
   "cell_type": "code",
   "execution_count": 24,
   "metadata": {
    "scrolled": true
   },
   "outputs": [
    {
     "name": "stdout",
     "output_type": "stream",
     "text": [
      "[ 2.  1.  1.  1.  1.]\n",
      "<NDArray 5 @cpu(0)>\n"
     ]
    }
   ],
   "source": [
    "f = d.as_in_context(mx.cpu(0))\n",
    "print(f)"
   ]
  },
  {
   "cell_type": "markdown",
   "metadata": {},
   "source": [
    "For whinges or inquiries, [open an issue on  GitHub.](https://github.com/zackchase/mxnet-the-straight-dope)"
   ]
  },
  {
   "cell_type": "code",
   "execution_count": 25,
   "metadata": {},
   "outputs": [
    {
     "name": "stdout",
     "output_type": "stream",
     "text": [
      "[ 2.  1.  1.  1.  1.]\n",
      "<NDArray 5 @cpu(0)>\n",
      "[ 1.  1.  1.  1.  1.]\n",
      "<NDArray 5 @cpu(0)>\n"
     ]
    }
   ],
   "source": [
    "print(d)\n",
    "f[0] = 1 \n",
    "print(d)"
   ]
  }
 ],
 "metadata": {
  "kernelspec": {
   "display_name": "Python 3",
   "language": "python",
   "name": "python3"
  },
  "language_info": {
   "codemirror_mode": {
    "name": "ipython",
    "version": 3
   },
   "file_extension": ".py",
   "mimetype": "text/x-python",
   "name": "python",
   "nbconvert_exporter": "python",
   "pygments_lexer": "ipython3",
   "version": "3.4.3"
  }
 },
 "nbformat": 4,
 "nbformat_minor": 2
}<|MERGE_RESOLUTION|>--- conflicted
+++ resolved
@@ -37,32 +37,19 @@
   },
   {
    "cell_type": "code",
-<<<<<<< HEAD
-   "execution_count": 3,
-=======
    "execution_count": 24,
->>>>>>> 2defa84a
-   "metadata": {},
-   "outputs": [
-    {
-     "name": "stdout",
-     "output_type": "stream",
-     "text": [
-<<<<<<< HEAD
-      "[[  3.52694761e-37   4.56991455e-41   5.47407716e-37   0.00000000e+00]\n",
-      " [ -2.27570357e-17   4.56977442e-41   8.40779079e-45   4.56977442e-41]\n",
-      " [  1.42932443e-43   1.26116862e-44   1.51340234e-43   1.41531145e-43]\n",
-      " [  1.68155816e-44   1.55544130e-43   6.86636248e-44   2.10194770e-44]\n",
-      " [  5.76533918e-37   0.00000000e+00   2.52233724e-44   4.56991455e-41]\n",
-      " [  1.38728548e-43   2.94272678e-44   1.55544130e-43   1.59748025e-43]]\n",
-=======
+   "metadata": {},
+   "outputs": [
+    {
+     "name": "stdout",
+     "output_type": "stream",
+     "text": [
       "[[  0.00000000e+00  -0.00000000e+00  -1.12447217e-19  -2.85864887e-42]\n",
       " [  8.40779079e-45   0.00000000e+00   0.00000000e+00   0.00000000e+00]\n",
       " [  0.00000000e+00   4.57523949e-41   1.87544948e+28   1.03964458e-05]\n",
       " [  3.25370380e+21   1.04132675e-11   3.36446871e+21   4.22486810e-05]\n",
       " [  6.70030531e-10   7.98834428e+20   1.03939814e+21   3.41820942e-06]\n",
       " [  4.16550197e-11   7.14495034e+31   4.14181787e-41   5.51012977e-40]]\n",
->>>>>>> 2defa84a
       "<NDArray 6x4 @cpu(0)>\n"
      ]
     }
@@ -76,41 +63,24 @@
    "cell_type": "markdown",
    "metadata": {},
    "source": [
-<<<<<<< HEAD
-    "We can also create a 6x4 matrix, initialized with values drawn from a standard normal distribution."
-=======
     "Often we'll want create arrays whose values are sampled randomly. This is especially common when we intend to use the array as a parameter in a neural network. In this snipped, we initialize with values drawn from a standard normal distribution."
->>>>>>> 2defa84a
-   ]
-  },
-  {
-   "cell_type": "code",
-<<<<<<< HEAD
-   "execution_count": 4,
-=======
+   ]
+  },
+  {
+   "cell_type": "code",
    "execution_count": 25,
->>>>>>> 2defa84a
-   "metadata": {},
-   "outputs": [
-    {
-     "name": "stdout",
-     "output_type": "stream",
-     "text": [
-<<<<<<< HEAD
-      "[[ 2.21220636  1.16307867  0.7740038   0.48380461]\n",
-      " [ 1.04344046  0.29956347  1.18392551  0.15302546]\n",
-      " [ 1.89171135 -1.16881478 -1.23474145  1.55807114]\n",
-      " [-1.771029   -0.54594457 -0.45138445 -2.35562968]\n",
-      " [ 0.57938355  0.54144019 -1.85608196  2.67850661]\n",
-      " [-1.9768796   1.25463438 -0.20801921 -0.54877394]]\n",
-=======
+   "metadata": {},
+   "outputs": [
+    {
+     "name": "stdout",
+     "output_type": "stream",
+     "text": [
       "[[-1.57344317  1.26625562 -0.14007865  0.89506418]\n",
       " [ 0.29670078 -0.60159451  1.31119514  1.20405591]\n",
       " [ 0.5035904  -0.9712193  -1.18944502 -0.58256227]\n",
       " [-0.55021369  0.37170771 -1.59187555  0.93000722]\n",
       " [-1.10819459 -1.42257547  0.07872018 -0.51761991]\n",
       " [-0.91856349  2.00883245 -0.74571455  0.2863085 ]]\n",
->>>>>>> 2defa84a
       "<NDArray 6x4 @cpu(0)>\n"
      ]
     }
@@ -129,11 +99,7 @@
   },
   {
    "cell_type": "code",
-<<<<<<< HEAD
-   "execution_count": 5,
-=======
    "execution_count": 26,
->>>>>>> 2defa84a
    "metadata": {},
    "outputs": [
     {
@@ -183,32 +149,19 @@
   },
   {
    "cell_type": "code",
-<<<<<<< HEAD
-   "execution_count": 7,
-=======
    "execution_count": 27,
->>>>>>> 2defa84a
-   "metadata": {},
-   "outputs": [
-    {
-     "name": "stdout",
-     "output_type": "stream",
-     "text": [
-<<<<<<< HEAD
-      "[[ 2.45662808  0.4820143   0.73684311  0.34848878]\n",
-      " [ 0.55569053  0.67679477  1.16130829  0.56318992]\n",
-      " [ 2.46632552 -0.59754658  0.23138475 -1.19989157]\n",
-      " [-1.08473861  0.53033543 -0.09642342 -2.96976233]\n",
-      " [ 1.65255308  2.37220502 -1.73590732  1.53170013]\n",
-      " [-2.94798994  1.30847239 -0.98371583 -3.05625463]]\n",
-=======
+   "metadata": {},
+   "outputs": [
+    {
+     "name": "stdout",
+     "output_type": "stream",
+     "text": [
       "[[-2.78152943  1.82671511  1.67394257  1.86482394]\n",
       " [-1.22604227 -1.13013196 -1.20404983 -0.68503404]\n",
       " [-0.85134214 -0.31642807 -2.14692903 -1.03737545]\n",
       " [-1.27506936  0.69681579 -0.47991192 -0.37022686]\n",
       " [-1.58646703 -1.05464101 -1.09522903  0.93580633]\n",
       " [-1.7107482   2.25037408  0.18638974  0.76528859]]\n",
->>>>>>> 2defa84a
       "<NDArray 6x4 @cpu(0)>\n"
      ]
     }
@@ -232,32 +185,19 @@
   },
   {
    "cell_type": "code",
-<<<<<<< HEAD
-   "execution_count": 8,
-=======
    "execution_count": 28,
->>>>>>> 2defa84a
-   "metadata": {},
-   "outputs": [
-    {
-     "name": "stdout",
-     "output_type": "stream",
-     "text": [
-<<<<<<< HEAD
-      "[[ 2.45662808  0.4820143   0.73684311  0.34848878]\n",
-      " [ 0.55569053  0.67679477  1.16130829  0.56318992]\n",
-      " [ 2.46632552 -0.59754658  0.23138475 -1.19989157]\n",
-      " [-1.08473861  0.53033543 -0.09642342 -2.96976233]\n",
-      " [ 1.65255308  2.37220502 -1.73590732  1.53170013]\n",
-      " [-2.94798994  1.30847239 -0.98371583 -3.05625463]]\n",
-=======
+   "metadata": {},
+   "outputs": [
+    {
+     "name": "stdout",
+     "output_type": "stream",
+     "text": [
       "[[-2.78152943  1.82671511  1.67394257  1.86482394]\n",
       " [-1.22604227 -1.13013196 -1.20404983 -0.68503404]\n",
       " [-0.85134214 -0.31642807 -2.14692903 -1.03737545]\n",
       " [-1.27506936  0.69681579 -0.47991192 -0.37022686]\n",
       " [-1.58646703 -1.05464101 -1.09522903  0.93580633]\n",
       " [-1.7107482   2.25037408  0.18638974  0.76528859]]\n",
->>>>>>> 2defa84a
       "<NDArray 6x4 @cpu(0)>\n"
      ]
     }
@@ -299,42 +239,25 @@
    "source": [
     "## Slicing\n",
     "\n",
-<<<<<<< HEAD
-    "MXNet NDArrays currently support slicing along the first (0th) axis only. To use arbitrary slicing patterns, you can convert NDArrays to numpy arrays and back.\n",
+    "MXNet NDArrays support slicing in all the ridiculous ways you might imagine accessing your data. Here's an example of reading the second and third rows from ``x``."
     "#### comment \n",
     "*why saying it just supports slicing along the first axix while we can use \"nd.slice_axis(result,axis=1, begin=0, end=2)\", maybe I did not get your point here.*"
-=======
-    "MXNet NDArrays support slicing in all the ridiculous ways you might imagine accessing your data. Here's an example of reading the second and third rows from ``x``."
->>>>>>> 2defa84a
-   ]
-  },
-  {
-   "cell_type": "code",
-<<<<<<< HEAD
-   "execution_count": 9,
-=======
+   ]
+  },
+  {
+   "cell_type": "code",
    "execution_count": 30,
->>>>>>> 2defa84a
    "metadata": {},
    "outputs": [
     {
      "data": {
       "text/plain": [
-<<<<<<< HEAD
-       "[[ 2.46632552 -0.59754658  0.23138475 -1.19989157]\n",
-       " [-1.08473861  0.53033543 -0.09642342 -2.96976233]]\n",
-       "<NDArray 2x4 @cpu(0)>"
-      ]
-     },
-     "execution_count": 9,
-=======
        "[[-0.85134214 -0.31642807 -2.14692903 -1.03737545]\n",
        " [-1.27506936  0.69681579 -0.47991192 -0.37022686]]\n",
        "<NDArray 2x4 @cpu(0)>"
       ]
      },
      "execution_count": 30,
->>>>>>> 2defa84a
      "metadata": {},
      "output_type": "execute_result"
     }
@@ -528,11 +451,7 @@
   },
   {
    "cell_type": "code",
-<<<<<<< HEAD
-   "execution_count": 23,
-=======
    "execution_count": 45,
->>>>>>> 2defa84a
    "metadata": {},
    "outputs": [
     {
