--- conflicted
+++ resolved
@@ -162,17 +162,11 @@
     "\n",
     "Similar to LSTM blocks, the GRU also has mechanisms to enable \"memorizing\" information for an extended number of time steps. However, it does so in a more expedient way:\n",
     "\n",
-<<<<<<< HEAD
     "* We no longer keep a separate memory cell $c_t$. Instead, $h_{t-1}$ is added to a \"new content\" version of itself to give $h_{t}$.\n",
     "* The \"new content\" version is given by $g_t = \\text{tanh}(X_t W_{xh} + (r_t \\odot h_{t-1})W_{hh} + b_h ),$ and is analogous to $g_t$ in the LSTM tutorial.\n",
     "* Here, there is a reset gate $r_t$ which moderates the impact of $h_{t-1}$ on the \"new content\" version.\n",
     "* The input gate $i_t$ and forget gate $f_t$ are replaced by an single update gate $z_t$, which weighs the old and new content via $z_t$ and $(1 - z_t)$ respectively.\n",
     "* There is no output gate $o_t$; the weighted sum is what becomes $h_t$.\n",
-=======
-    "$$z_t = \\sigma(X_t W_{xz} + h_{t-1} W_{hz} + b_z)$$\n",
-    "$$r_t = \\sigma(X_t W_{xr} + h_{t-1} W_{hr} + b_r $$\n",
-    "$$ h_t = z_t \\odot h_{t-1} + (1-z_t) \\odot \\text{tanh}(X_t W_{xh} + (r_t \\odot h_{t-1})W_{hh} + b_h )$$\n",
->>>>>>> c5d70946
     "\n",
     "We use the GRU block with the following transformations that map inputs to outputs across blocks at consecutive layers and consecutive time steps: $\\newcommand{\\xb}{\\mathbf{x}} \\newcommand{\\RR}{\\mathbb{R}}$\n",
     "\n",
